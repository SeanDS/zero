--- conflicted
+++ resolved
@@ -28,11 +28,8 @@
             sink = self.circuit.get_element(sink)
         self._noise_sink = sink
 
-<<<<<<< HEAD
-    def calculate(self, input_type, sink, impedance=None, input_refer=False, **kwargs):
-=======
-    def calculate(self, input_type, sink, impedance=None, incoherent_sum=False, **kwargs):
->>>>>>> f0f770aa
+    def calculate(self, input_type, sink, impedance=None, incoherent_sum=False, input_refer=False,
+                  **kwargs):
         """Calculate noise from circuit elements at a particular element.
 
         Parameters
@@ -43,10 +40,6 @@
             The element to calculate noise at.
         impedance : float or :class:`.Quantity`, optional
             Input impedance. If None, the default is used.
-<<<<<<< HEAD
-        input_refer : bool, optional
-            Refer the noise to the input.
-=======
         incoherent_sum : :class:`bool` or :class:`dict`, optional
             Incoherent sum specification. If True, the incoherent sum of all noise in the circuit at
             the sink is calculated and added to the solution. Alternatively, this parameter can be
@@ -57,7 +50,8 @@
             all resistors, respectively. Sums are plotted in shades of grey determined by the
             plotting configuration's ``sum_greyscale_cycle_start``, ``sum_greyscale_cycle_stop`` and
             ``sum_greyscale_cycle_count`` values.
->>>>>>> f0f770aa
+        input_refer : bool, optional
+            Refer the noise to the input.
 
         Returns
         -------
@@ -70,13 +64,11 @@
             impedance = self.DEFAULT_INPUT_IMPEDANCE
         self._do_calculate(input_type, impedance=impedance, is_noise=True, **kwargs)
 
-<<<<<<< HEAD
+        if incoherent_sum:
+            self._compute_sums(incoherent_sum)
+
         if input_refer:
             self._refer_sink_noise_to_input()
-=======
-        if incoherent_sum:
-            self._compute_sums(incoherent_sum)
->>>>>>> f0f770aa
 
         return self.solution
 
@@ -136,31 +128,6 @@
             empty_sources = ", ".join([str(response) for response in empty])
             LOGGER.debug(f"empty noise sources: {empty_sources}")
 
-<<<<<<< HEAD
-    def _refer_sink_noise_to_input(self):
-        """Project the calculated noise to the input."""
-        input_component = self._current_circuit.input_component
-        if self.input_type == "voltage":
-            input_element = input_component.node2
-        else:
-            input_element = input_component
-        projection_analysis = self.to_signal_analysis()
-        # Grab the input nodes from the noise circuit.
-        node_n, node_p = input_component.nodes
-        projection = projection_analysis.calculate(self.input_type, node_n=node_n, node_p=node_p)
-        # Transfer function from input to noise sink.
-        input_response_group = projection.filter_responses(sources=[input_element],
-                                                           sinks=[self.noise_sink])
-        input_response = list(input_response_group.values())[0][0]
-
-        for __, noise_spectra in self.solution.noise.items():
-            for noise in noise_spectra:
-                noise.series /= input_response.magnitude
-
-        for __, noise_sums in self.solution.noise_sums.items():
-            for noise in noise_sums:
-                noise.series /= input_response.magnitude
-=======
     def _compute_sums(self, sum_spec):
         """Compute incoherent noise sums and add them to the solution.
 
@@ -202,7 +169,30 @@
 
             self.solution.add_noise_sum(MultiNoiseDensity(constituents=constituents,
                                                           sink=self.noise_sink, label=label))
->>>>>>> f0f770aa
+
+    def _refer_sink_noise_to_input(self):
+        """Project the calculated noise to the input."""
+        input_component = self._current_circuit.input_component
+        if self.input_type == "voltage":
+            input_element = input_component.node2
+        else:
+            input_element = input_component
+        projection_analysis = self.to_signal_analysis()
+        # Grab the input nodes from the noise circuit.
+        node_n, node_p = input_component.nodes
+        projection = projection_analysis.calculate(self.input_type, node_n=node_n, node_p=node_p)
+        # Transfer function from input to noise sink.
+        input_response_group = projection.filter_responses(sources=[input_element],
+                                                           sinks=[self.noise_sink])
+        input_response = list(input_response_group.values())[0][0]
+
+        for __, noise_spectra in self.solution.noise.items():
+            for noise in noise_spectra:
+                noise.series /= input_response.magnitude
+
+        for __, noise_sums in self.solution.noise_sums.items():
+            for noise in noise_sums:
+                noise.series /= input_response.magnitude
 
     def to_signal_analysis(self):
         """Return a new signal analysis using the settings defined in the current analysis."""
