"""AC noise analysis integration tests"""

from unittest import TestCase
import numpy as np

from zero import Circuit
from zero.analysis import AcNoiseAnalysis


class AcNoiseAnalysisIntegrationTestCase(TestCase):
    """AC noise analysis tests"""
    def setUp(self):
<<<<<<< HEAD
        self.frequencies = np.logspace(0, 6, 10)
        self.circuit = Circuit()
        self.circuit.add_capacitor(value="10u", node1="gnd", node2="n1")
        self.circuit.add_resistor(value="430", node1="n1", node2="nm", name="r1")
        self.circuit.add_resistor(value="43k", node1="nm", node2="nout")
        self.circuit.add_capacitor(value="47p", node1="nm", node2="nout")
        self.circuit.add_library_opamp(model="LT1124", node1="gnd", node2="nm", node3="nout")
=======
        self.f = np.logspace(0, 5, 1000)

    def test_empty_circuit_calculation(self):
        """Test set voltage input"""
        circuit = Circuit()
        circuit.add_resistor(value="1k", node1="nin", node2="nout")
        analysis = AcNoiseAnalysis(circuit)
        for input_type in ("voltage", "current"):
            with self.subTest(input_type):
                analysis.calculate(frequencies=self.f, input_type=input_type, node="nin",
                                   sink="nout")
                self.assertEqual(analysis.n_freqs, len(self.f))
                self.assertCountEqual(analysis.element_names, ["input", "r1", "nin", "nout"])
>>>>>>> 8eb926b4

    def test_input_noise_units(self):
        """Check units when projecting noise to input."""
        circuit = Circuit()
        circuit.add_capacitor(value="10u", node1="gnd", node2="n1")
        circuit.add_resistor(value="430", node1="n1", node2="nm", name="r1")
        circuit.add_resistor(value="43k", node1="nm", node2="nout")
        circuit.add_capacitor(value="47p", node1="nm", node2="nout")
        circuit.add_library_opamp(model="LT1124", node1="gnd", node2="nm", node3="nout")

        analysis = AcNoiseAnalysis(circuit=circuit)

        kwargs = {"frequencies": self.f,
                  "node": "n1",
                  "sink": "nout",
                  "incoherent_sum": True}

        # Check the analysis without projecting.
        solution = analysis.calculate(input_type="current", **kwargs)
        self.assertRaises(ValueError, solution.get_noise, source="R(r1)", sink="input")
        rnoise = solution.get_noise(source="R(r1)", sink="nout")
        self.assertEqual(rnoise.sink_unit, "V")
        # Check the analysis, projecting to input, with voltage input.
        solution = analysis.calculate(input_type="voltage", input_refer=True, **kwargs)
        self.assertRaises(ValueError, solution.get_noise, source="R(r1)", sink="nout")
        rnoise = solution.get_noise(source="R(r1)", sink="n1")
        self.assertEqual(rnoise.sink_unit, "V")
        # Check the analysis, projecting to input, with current input.
        solution = analysis.calculate(input_type="current", input_refer=True, **kwargs)
        self.assertRaises(ValueError, solution.get_noise, source="R(r1)", sink="nout")
        rnoise = solution.get_noise(source="R(r1)", sink="input")
        self.assertEqual(rnoise.sink_unit, "A")

    def test_changing_resistance_changes_noise(self):
        """Check that changing a resistance changes the corresponding Johnson noise."""
        circuit = Circuit()
        circuit.add_resistor(value="1k", node1="nin", node2="nout", name="r1")
        analysis = AcNoiseAnalysis(circuit=circuit)
        kwargs = {"frequencies": self.frequencies, "node": "nin", "sink": "nout"}
        # First noise.
        solution1 = analysis.calculate(input_type="voltage", **kwargs)
        noise1 = solution1.get_noise(source="R(r1)", sink="nout")
        original_resistance = circuit["r1"].resistance
        for factor in (0.5, 2, 10, 1000):
            with self.subTest(factor):
                # Change resistance.
                circuit["r1"].resistance = original_resistance * factor
                # Second noise.
                solution2 = analysis.calculate(input_type="voltage", **kwargs)
                noise2 = solution2.get_noise(source="R(r1)", sink="nout")
                # Double the resistance gives only sqrt(2) more noise.
                self.assertTrue(np.allclose(noise1.spectral_density,
                                            1 / np.sqrt(factor) * noise2.spectral_density))<|MERGE_RESOLUTION|>--- conflicted
+++ resolved
@@ -10,16 +10,7 @@
 class AcNoiseAnalysisIntegrationTestCase(TestCase):
     """AC noise analysis tests"""
     def setUp(self):
-<<<<<<< HEAD
-        self.frequencies = np.logspace(0, 6, 10)
-        self.circuit = Circuit()
-        self.circuit.add_capacitor(value="10u", node1="gnd", node2="n1")
-        self.circuit.add_resistor(value="430", node1="n1", node2="nm", name="r1")
-        self.circuit.add_resistor(value="43k", node1="nm", node2="nout")
-        self.circuit.add_capacitor(value="47p", node1="nm", node2="nout")
-        self.circuit.add_library_opamp(model="LT1124", node1="gnd", node2="nm", node3="nout")
-=======
-        self.f = np.logspace(0, 5, 1000)
+        self.f = np.logspace(0, 5, 100)
 
     def test_empty_circuit_calculation(self):
         """Test set voltage input"""
@@ -32,7 +23,6 @@
                                    sink="nout")
                 self.assertEqual(analysis.n_freqs, len(self.f))
                 self.assertCountEqual(analysis.element_names, ["input", "r1", "nin", "nout"])
->>>>>>> 8eb926b4
 
     def test_input_noise_units(self):
         """Check units when projecting noise to input."""
@@ -42,14 +32,8 @@
         circuit.add_resistor(value="43k", node1="nm", node2="nout")
         circuit.add_capacitor(value="47p", node1="nm", node2="nout")
         circuit.add_library_opamp(model="LT1124", node1="gnd", node2="nm", node3="nout")
-
         analysis = AcNoiseAnalysis(circuit=circuit)
-
-        kwargs = {"frequencies": self.f,
-                  "node": "n1",
-                  "sink": "nout",
-                  "incoherent_sum": True}
-
+        kwargs = {"frequencies": self.f, "node": "n1", "sink": "nout", "incoherent_sum": True}
         # Check the analysis without projecting.
         solution = analysis.calculate(input_type="current", **kwargs)
         self.assertRaises(ValueError, solution.get_noise, source="R(r1)", sink="input")
@@ -71,7 +55,7 @@
         circuit = Circuit()
         circuit.add_resistor(value="1k", node1="nin", node2="nout", name="r1")
         analysis = AcNoiseAnalysis(circuit=circuit)
-        kwargs = {"frequencies": self.frequencies, "node": "nin", "sink": "nout"}
+        kwargs = {"frequencies": self.f, "node": "nin", "sink": "nout"}
         # First noise.
         solution1 = analysis.calculate(input_type="voltage", **kwargs)
         noise1 = solution1.get_noise(source="R(r1)", sink="nout")
